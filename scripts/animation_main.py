"""
A script that reads in gravitational wave strain data and black hole positional data,
applies spin-weighted spherical harmonics to the data, and creates a Mayavi animation
of the black holes and their gravitational waves. At each state, the black holes are 
moved to their respective positions and the render is saved as a .png file.
"""

import os
import sys
import csv
import cv2
import time
<<<<<<< HEAD
import vtk  # Unused, but Required by TVTK.
from tvtk.api import tvtk
import numpy as np
from numpy.typing import NDArray
=======
>>>>>>> bb9577bd
import quaternionic
import spherical
import vtk  # Even though we don't use it directly, TVTK requires it
import numpy as np
from scipy.interpolate import interp1d
from math import erf
from typing import Tuple, Dict, Any
from numpy.typing import NDArray
from tvtk.api import tvtk
from mayavi import mlab
from mayavi.api import Engine
from mayavi.sources.vtk_data_source import VTKDataSource
from mayavi.sources.parametric_surface import ParametricSurface
from mayavi.modules.surface import Surface
import psi4_FFI_to_strain

<<<<<<< HEAD
BH_DIR = ""
ELL_MAX = 8
ELL_MIN = 2
S_MODE = -2


def swsh_summation_angles(colat: float, azi: NDArray[np.float64], mode_data):
=======
import util_psi4_to_strain_incl_checks as psi4_to_strain


def read_strain_files(
    file_path: str,
) -> Tuple[NDArray[np.float64], Dict[Tuple[int, int], NDArray[np.complex128]]]:
    """
    Read an ASCII file with a header describing the real and imaginary parts of the data
    for a specific l mode. Returns the time states and mode data in an easily retrievable format.

    :param file_path: Path to the file to be read.
    :return: A tuple containing the time (numpy array)
             and a dictionary with keys (l, m) containing the data.
    :raises ValueError: if the length of the time data is inconsistent across different ell values.
    """
    mode_data: Dict[Tuple[int, int], NDArray[np.complex128]] = {}
    time_data_size: int = -1
    for ell in range(2, 9):
        file_name = file_path.replace("[ELLVAL]", str(ell))
        with open(file_name, "r", encoding="utf-8") as file:
            # Read lines that don't start with '#'
            print(f"Reading strain data from {file_name}")
            lines = [line for line in file.readlines() if not line.startswith("#")]

        # Convert lines to arrays and sort by time
        data: NDArray[np.float64] = np.array(
            [list(map(np.float64, line.split())) for line in lines]
        )
        data = data[np.argsort(data[:, 0])]

        # Remove duplicate times
        _, index = np.unique(data[:, 0], return_index=True)
        data = data[index]

        # Store time data and check for discrepancies between modes
        time_data: NDArray[np.float64] = data[:, 0]
        if time_data_size < 0:
            time_data_size = len(time_data)
        elif time_data_size != len(time_data):
            raise ValueError(
                f"""Inconsistent time data size for ell={ell}. 
                Expected {time_data_size}, got {len(time_data)}."""
            )

        # Loop through columns and store real and imaginary parts in dictionary
        for em in range(-ell, ell + 1):
            mode_index: int = 1 + 2 * (em + ell)  # the index for the real valued strain
            mode_data[(ell, em)] = data[:, mode_index] + 1j * data[:, mode_index + 1]

    return time_data, mode_data


def find_swsh_factor(colat: float, azi: float, ell: int, em: int) -> Any:
    """
    Calculates the complex valued spin-weighted spherical harmonic (SWSH) factors to be
    multiplied with strain. Uses spherical package to find the factor and the inputted
    colatitude, azimuthal, l, and m values, and a physically defined spin = -2 value.

    :param colat: colatitude angle for the SWSH factor
    :param azi: azimuthal angle for the SWSH factor
    :param ell: wave mode value l
    :param em: wave mode value m
    :return: a complex valued spin-weighted spherical harmonic factor

    >>> find_swsh_factor(np.pi/2, 0, 5, 0)
    (-0+0j)
    >>> find_swsh_factor(np.pi/2, 5*np.pi/7, 2, 2)
    (-0.035090612830967316-0.15374202011569824j)
    """
    s = -2
    R = quaternionic.array.from_spherical_coordinates(colat, azi)
    winger = spherical.Wigner(8)  # Create a Winger matrix for all modes from l=2 to l=8
    Y = winger.sYlm(s, R)
    swsh_factor = Y[winger.Yindex(ell, em)]

    return swsh_factor


def superimpose_modes_from_angle(
    colat: float,
    azi: float,
    num_time_states: int,
    mode_data: Dict[Tuple[int, int], NDArray[np.complex128]],
):
>>>>>>> bb9577bd
    """
    Adds up all the strain modes after factoring in corresponding spin-weighted spherical harmonic
    to specified angle in the mesh. Stored as an array corresponding to [angle, time] time_idxs.

    :param colat: colatitude angle for the SWSH factor
    :param azi: azimuthal angle for the SWSH factor
    :param n_times: number of time time_idxs in the strain data
    :param mode_data: dictionary containing strain data for all the modes
    :return: a complex valued numpy array of the superimposed wave
    
    >>> mode_data = {}
    >>> for l in range(2, 9):
    ...     for m in range(-l, l+1):
    ...         mode_data[(l, m)] = np.array([1+1j, 2+3j, 4+5j])
    >>> superimpose_modes_from_angle(np.pi/2, 0, 3, mode_data)
    array([ 4.69306041 +4.69306041j,  9.38612083+14.07918124j,
           18.77224166+23.46530207j])
    """
<<<<<<< HEAD
    quat_arr = quaternionic.array.from_spherical_coordinates(colat, azi)
    winger = spherical.Wigner(ELL_MAX, ELL_MIN)
    # Create an swsh array shaped like (n_modes, n_quaternions)
    swsh_arr = winger.sYlm(S_MODE, quat_arr).T
    # mode_data has shape (n_modes, n_times), swsh_arr has shape (n_mode, n_pts).
    # Pairwise multiply and sum over modes: the result has shape (n_pts, n_times).
    pairwise_product = mode_data[:, np.newaxis, :] * swsh_arr[:, :, np.newaxis]
    return np.sum(pairwise_product, axis=0)


def generate_interpolation_points(  # Could use some revisiting, currently keeps n_times constant
=======
    summation: NDArray[np.int64] = np.zeros(num_time_states, dtype="complex128")
    for ell in range(2, 9):
        for em in range(-ell, ell + 1):
            swsh_factor = find_swsh_factor(colat, azi, ell, em)
            factored_strain = mode_data[(ell, em)] * swsh_factor
            summation += factored_strain
    return summation


def generate_gw_interpolation_points(
>>>>>>> bb9577bd
    time_array: NDArray[np.float64], radius_values: NDArray[np.float64], r_ext: int
) -> NDArray[np.float64]:
    """
    Fills out a 2D array of adjusted time values for the wave strain to be
    linearly interpolated to. First index of the result represents the simulation
    time time_idx (aka which mesh), and the second index represents radial distance to
    interpolate to.

    :param time_array: numpy array of of strain time time_idxs.
    :param radius_values: numpy array of the radial points on the mesh.
    :param r_ext: extraction radius of the original data.
    :return: a 2D numpy array (n_radius, n_times) of time values.
    """
    # Repeat time_array and radius_values to match the shape of the output array
    time_repeated = np.repeat(time_array[np.newaxis, :], len(radius_values), axis=0)
    radius_repeated = np.repeat(radius_values[:, np.newaxis], len(time_array), axis=1)

    target_times = time_repeated - radius_repeated + r_ext
    # Shape is (n_radius, n_times)
    filtered_target_times = np.clip(target_times, time_array.min(), time_array.max())
    return filtered_target_times


<<<<<<< HEAD
def initialize_tvtk_grid(num_azi, num_radius):
    """
    Sets initial parameters for the mesh generation module and returns
    mesh manipulation objects to write and save data.

    :param num_azi: number of azimuthal points on the mesh
    :param num_radius: number of radial points on the mesh
    :returns: tvtk.FloatArray(),
              tvtkUnstructuredGrid(),
              tvtkPoints()

    >>> strain_array, grid, points = initialize_tvtk_grid(3, 4)
    >>> isinstance(strain_array, tvtk.FloatArray)
    True
    >>> isinstance(grid, tvtk.UnstructuredGrid)
    True
    >>> isinstance(points, tvtk.Points)
    True
=======
def interpolate_coords_by_time(
    og_time_array: NDArray[np.float64], 
    e1: NDArray[np.float64], 
    e2: NDArray[np.float64],
    e3: NDArray[np.float64],
    new_time_array: float) -> Tuple:
    """
    Interpolates the 3D coordinates to the given time state.
    :param og_time_array: original time array
    :param e1: first coordinate array
    :param e2: second coordinate array
    :param e3: third coordinate array
    :param new_time_array: new time array
    :return: interpolated 3D coordinates
    """

    new_e1 = interp1d(og_time_array, e1, kind="linear", fill_value="extrapolate")(new_time_array)
    new_e2 = interp1d(og_time_array, e2, kind="linear", fill_value="extrapolate")(new_time_array)
    new_e3 = interp1d(og_time_array, e3, kind="linear", fill_value="extrapolate")(new_time_array)
    return new_e1, new_e2, new_e3


def initialize_tvtk_grid(num_azi: int, num_radius: int) -> Tuple:
    """
    Sets initial parameters for the mesh generation module and returns
    a circular, polar mesh with manipulation objects to write and save data.

    :param num_azi: number of azimuthal points on the mesh
    :param num_radius: number of radial points on the mesh
    :returns: tvtk.FloatArray,
             tvtk.UnstructuredGrid,
             tvtk.Points
>>>>>>> bb9577bd
    """
    # Create tvtk objects
    points = tvtk.Points()
    grid = tvtk.UnstructuredGrid()
    strain_array = tvtk.FloatArray(
        name="Strain", number_of_components=1, number_of_tuples=num_azi * num_radius
    )

    # Create cells
    cell_array = tvtk.CellArray()
    for j in range(num_radius - 1):
        for i in range(num_azi):
            cell = tvtk.Quad()
            point_ids = [
                i + j * num_azi,
                (i + 1) % num_azi + j * num_azi,
                (i + 1) % num_azi + (j + 1) * num_azi,
                i + (j + 1) * num_azi,
            ]
            for idx, pid in enumerate(point_ids):
                cell.point_ids.set_id(idx, pid)
            cell_array.insert_next_cell(cell)

    # Set grid properties
<<<<<<< HEAD
=======
    # grid.points = points
>>>>>>> bb9577bd
    grid.set_cells(tvtk.Quad().cell_type, cell_array)

    return strain_array, grid, points


def create_gw(
<<<<<<< HEAD
    engine: Engine, grid: tvtk.UnstructuredGrid, color: tuple[float, float, float]
):
=======
    engine: Engine,
    grid: Any,
    color: Tuple[float, float, float],
    wireframe: bool = False
) -> None:
    """
    Creates and displays a gravitational wave strain from a given grid.
    :param engine: Mayavi engine
    :param grid: tvtk.UnstructuredGrid
    :param color: color of the strain in a tuple ranging from (0, 0, 0) to (1, 1, 1)
    :param wireframe: whether to display the strain as a wireframe or a surface
    """

>>>>>>> bb9577bd
    scene = engine.scenes[0]
    gw = VTKDataSource(data=grid)
    engine.add_source(gw, scene)
    s = Surface()
    engine.add_filter(s, gw)
    s.actor.mapper.scalar_visibility = False
    s.actor.property.color = color
    if wireframe:
        s.actor.property.representation = "wireframe"
        s.actor.property.color = (0, 0, 0)
        s.actor.property.line_width = 0.005
        s.actor.property.opacity = 0.5


def create_sphere(
    engine: Engine, radius: float = 1, color: tuple[float, float, float] = (1, 0, 0)
<<<<<<< HEAD
):
=======
) -> Surface:
>>>>>>> bb9577bd
    """
    Creates and displays a spherical surface with the given parameters.
    :param engine: Mayavi engine
    :param radius: radius of the sphere
    :param color: color of the sphere in a tuple ranging from (0, 0, 0) to (1, 1, 1)
    """
    scene = engine.scenes[0]
    ps = ParametricSurface()
    ps.function = "ellipsoid"
    ps.parametric_function.x_radius = radius
    ps.parametric_function.y_radius = radius
    ps.parametric_function.z_radius = radius

    engine.add_source(ps, scene)
    s = Surface()
    engine.add_filter(s, ps)
    s.actor.mapper.scalar_visibility = False
    s.actor.property.color = color
    return s


def change_object_position(obj: Surface, position: tuple[float, float, float]) -> None:
    """
    Changes the Cartesian position of a Mayavi surface to the given parameters.
    :param engine: Mayavi engine
    :param obj: Mayavi object
    :param position: position of the object
    """
    position = np.array(position)
    obj.actor.actor.position = position


<<<<<<< HEAD
def change_view(
    engine: Engine,
    position: tuple[float, float, float] = None,
    focal_point: tuple[float, float, float] = None,
    view_up: tuple[float, float, float] = None,
    view_angle: float = None,
    clipping_range: tuple[float, float] = None,
):
    """
    Changes the view of the Mayavi engine to the given parameters.
    :param engine: Mayavi engine
    :param position: position of the camera, default is current position
    :param focal_point: focal point of the camera, default is current focal point
    :param view_up: view up vector of the camera, default is current view up vector
    :param view_angle: view angle of the camera, default is current view angle
    """

    scene = engine.scenes[0]
    if position is not None:
        scene.scene.camera.position = position
    if focal_point is not None:
        scene.scene.camera.focal_point = focal_point
    if view_up is not None:
        scene.scene.camera.view_up = view_up
    if view_angle is not None:
        scene.scene.camera.view_angle = 30.0
    if clipping_range is not None:
        scene.scene.camera.clipping_range = clipping_range
    scene.scene.camera.compute_view_plane_normal()


def dhms_time(seconds):
=======
def dhms_time(seconds: float) -> str:
>>>>>>> bb9577bd
    """
    Converts a given number of seconds into a string indicating the remaining time.
    :param seconds: number of seconds
    :return: a string indicating the remaining time
    """

    days_in_seconds = 24 * 60 * 60
    hours_in_seconds = 60 * 60
    minutes_in_seconds = 60

    # Calculate remaining days, hours, and minutes
    days = int(seconds // days_in_seconds)
    remaining_seconds = seconds % days_in_seconds
    hours = int(remaining_seconds // hours_in_seconds)
    remaining_seconds = remaining_seconds % hours_in_seconds
    minutes = int(remaining_seconds // minutes_in_seconds)

    # Build the output string
    output = ""
    if days > 0:
        output += f"{days} days"
    if hours > 0:
        if days > 0:
            output += " "
        output += f"{hours} hours"
    if minutes > 0:
        if days > 0 or hours > 0:
            output += " "
        output += f"{minutes} minutes"
    return output


def convert_to_movie(input_path: str, movie_name: str, fps: int = 24) -> None:
    """
    Converts a series of .png files into a movie using OpenCV.
    :param input_path: path to the directory containing the .png files
    :param movie_name: name of the movie file
    :param fps: frames per second (24 by default)
    """
    frames = [f for f in os.listdir(input_path) if f.endswith(".png")]
    frames.sort()
    # Create a movie from the frames
    ref = cv2.imread(os.path.join(input_path, frames[0]))
    height, width, layers = ref.shape
    video = cv2.VideoWriter(
        os.path.join(input_path, f"{movie_name}.mp4"),
        cv2.VideoWriter_fourcc(*"mp4v"),
        fps,
        (width, height)
    )
    for frame in frames:
        f = cv2.imread(os.path.join(input_path, frame))
        video.write(f)
    video.release()


def main() -> None:
    """
    Main function that reads the strain data,
    calculates and factors in spin-weighted spherical harmonics,
    linearly interpolates the strain to fit the mesh points,
<<<<<<< HEAD
    and creates .vtu mesh file for each time time_idx of the simulation.
=======
    and creates .tvtk mesh file for each time state of the simulation.
>>>>>>> bb9577bd
    The meshes represent the full superimposed waveform at the polar angle pi/2,
    aka the same plane as the binary black hole merger. At each state, the black holes
    are moved to their respective positions and the mesh is saved as a .png file.
    """

    if len(sys.argv) != 3:
        file_name = os.path.basename(__file__)
        raise RuntimeError(
            f"""Please include path to psi4 folder data as well as the extraction radius of that data.
            Usage: python3 {file_name} <path to psi4 folder> <extraction radius (r/M) (4 digits, e.g. 0100)>"""
        )
    psi4_folder_path = str(sys.argv[1])
    radius_of_extraction = int(sys.argv[2])
    #print(f"EXTRACTION RADIUS: {float(radius_of_extraction)}")
    # Convert psi4 data to strain using imported script
    #psi4_to_strain.main()
    
    # File names
<<<<<<< HEAD
    bh_file_name = "bh_synthetic.csv"
    bh_file_path = os.path.join(BH_DIR, bh_file_name)
    movie_file_name = "test"
    movie_file_path = os.path.join(BH_DIR, "movies", movie_file_name)

    if not os.path.exists(movie_file_path):  # Create the directory if it doesn't exist
        os.makedirs(movie_file_path)

    # Mathematical parameters
    n_rad_pts = 450
    n_azi_pts = 180
    display_radius = 300
    ext_rad = 100
    amplitude_scale_factor = 600
    omitted_radius_length = 20
=======
    gw_file_name = "Rpsi4_r0100.0_l[ELLVAL]_conv_to_strain.txt"
    gw_file_path = os.path.abspath(
        os.path.join(psi4_folder_path, gw_file_name)
    )
    bh_file_name = "../puncture_posns_vels_regridxyzU.txt"
    bh_file_path = os.path.abspath(
        os.path.join(__file__, "..", bh_file_name)
    )
    movie_file_name = "first_real_movie"
    movie_file_path = os.path.abspath(
        os.path.join(__file__, "..", "..", "..", "movies", movie_file_name)
    )
    if os.path.exists(movie_file_path):  # Check if the directory exists 
        r = input(f"""{movie_file_path} already exists. Would you like to overwrite it? Y or N: """)
        if r.lower() != "y":
            print("Please choose a different directory.")
            exit()
        for file in os.listdir(movie_file_path):
            os.remove(os.path.join(movie_file_path, file))
    else:
        os.makedirs(movie_file_path)
    
    # Mathematical parameters
    num_radius_points = 450
    num_azi_points = 180
    display_radius = 300
    radius_of_extraction = 100
    amplitude_scale_factor = 200
    omitted_radius_length = 10

>>>>>>> bb9577bd
    colat = np.pi / 2  # colatitude angle representative of the plane of merger

    # Cosmetic parameters
    status_messages = True
<<<<<<< HEAD
    save_rate = 10  # Saves every Nth frame
    gw_color = (0.28, 0.46, 1.0)
    bh_color = (0.1, 0.1, 0.1)
    bh1_mass = 1.24
    bh2_mass = 1
    bh_scaling_factor = 1

    # Import strain data
    time_array, mode_data = psi4_FFI_to_strain.psi4_ffi_to_strain()
    n_times = len(time_array)

    # Import black hole data
    with open(bh_file_path, mode="r", encoding="utf-8") as file:
        reader = csv.reader(file)
        _ = next(reader)  # skip the header row
        bh_data = np.array([row for row in reader])
=======
    wireframe = True
    frames_per_second = 24
    save_rate = 10  # Saves every Nth frame
    resolution = (1920, 1080)
    gw_color = (0.28, 0.46, 1.0)
    bh_color = (0.1, 0.1, 0.1)
    bh1_mass = 1
    bh2_mass = 1.24 
    bh_scaling_factor = 1

    # Import strain data
    time_array, mode_data = read_strain_files(gw_file_path)
    num_time_states = len(time_array)
    effective_num_time_states = int(num_time_states / save_rate)
>>>>>>> bb9577bd

    # Pre-compute theta and radius values for the mesh
    radius_values = np.linspace(0, display_radius, n_rad_pts)
    azimuth_values = np.linspace(0, 2 * np.pi, n_azi_pts, endpoint=False)

    rv, az = np.meshgrid(radius_values, azimuth_values, indexing="ij")
    x_values = rv * np.cos(az)
    y_values = rv * np.sin(az)
<<<<<<< HEAD

    # Apply spin-weighted spherical harmonics, superimpose modes, and interpolate to mesh points
    strain_to_mesh = np.zeros((n_rad_pts, n_azi_pts, n_times))

    strain_azi = swsh_summation_angles(colat, azimuth_values, mode_data).real

    lerp_times = generate_interpolation_points(time_array, radius_values, ext_rad)
    for i in range(n_azi_pts):
        strain_to_mesh[:, i, :] = np.interp(lerp_times, time_array, strain_azi[i, :])

    strain_array, grid, points = initialize_tvtk_grid(n_azi_pts, n_rad_pts)
=======

    print("""**********************************************************************
Constructing mesh points in 3D...""")
    strain_to_mesh = (
        {}
    )  # Holds the final strain points indexed [azimuthal point (key)][time state][radius]

    # Apply spin-weighted spherical harmonics, superimpose modes, and interpolate to mesh points
    interpolation_times = generate_gw_interpolation_points(
        time_array, radius_values, radius_of_extraction
    )
    for azi_index, azi in enumerate(azimuth_values):
        superimposed_strain = superimpose_modes_from_angle(
            colat, azi, num_time_states, mode_data
        )
        strain_to_mesh[azi_index] = np.interp(
            interpolation_times, time_array, superimposed_strain
        ).real  

    # Import black hole data
    if bh1_mass > bh2_mass:
        (bh1_mass, bh2_mass) = (bh2_mass, bh1_mass) # Swap the masses so that the heavier black hole is bh2
    with open(bh_file_path, "r") as file:
        reader = csv.reader(file, delimiter=" ")
        #_ = next(reader)  # uncomment to skip the header row
        bh_data = np.array(list(reader)).astype(np.float64)
        bh_time = bh_data[:, 0]
        
        bh1_x = -bh_data[:, 5] # x is flipped because the data is in a different coordinate system
        bh1_y = bh_data[:, 7] # z axis in the data is interpreted as y axis in the visualization
        bh1_z = np.zeros(len(bh1_x))
    bh1_x, bh1_y, bh1_z = interpolate_coords_by_time(bh_time, bh1_x, bh1_y, bh1_z, time_array)

    bh_mass_ratio = bh1_mass / bh2_mass
    bh2_x = -bh1_x * bh_mass_ratio
    bh2_y = -bh1_y * bh_mass_ratio
    bh2_z = -bh1_z * bh_mass_ratio
>>>>>>> bb9577bd

    # Create Mayavi objects
    #mlab.options.offscreen = True
    engine = Engine()
    engine.start()
<<<<<<< HEAD
    engine.new_scene()
    engine.scenes[0].scene.jpeg_quality = 100
    # mlab.options.offscreen = True
=======
    #engine.new_scene()
    #engine.scenes[0].scene.jpeg_quality = 100
    mlab.figure(engine=engine, size=resolution)
    strain_array, grid, points = initialize_tvtk_grid(num_azi_points, num_radius_points)
>>>>>>> bb9577bd
    create_gw(engine, grid, gw_color)
    if wireframe:
        create_gw(engine, grid, gw_color, wireframe=True)
    bh1 = create_sphere(engine, bh1_mass * bh_scaling_factor, bh_color)
    bh2 = create_sphere(engine, bh2_mass * bh_scaling_factor, bh_color)
    mlab.view(
        azimuth=60, elevation=50, distance=80, focalpoint=(0, 0, 0)
    )  # Initialize viewpoint

    start_time = time.time()
<<<<<<< HEAD
    percentage = np.round(np.linspace(0, n_times / save_rate, 101)).astype(int)

    @mlab.animate()  # ui=False) This doesn't work for some reason?
    def anim():
        for time_idx, t, row in zip(range(n_times), time_array, bh_data):
            if time_idx % save_rate != 0:
                continue

            # Print status messages
            if time_idx == 10:
                end_time = time.time()
                eta = (end_time - start_time) * n_times / 10
                print(
                    f"""Creating {n_times} meshes and saving them to: {movie_file_path}\nEstimated time: {dhms_time(eta)} minutes"""
                )

            if status_messages and time_idx != 0 and np.isin(time_idx, percentage):
                print(f" {int(time_idx * 100 / (n_times - 1))}% done", end="\r")

            # Change the position of the black holes
            _ = float(row[0])  # time
            bh1_xyz = (float(row[1]), float(row[2]), float(row[3]))
            bh2_xyz = (float(row[4]), float(row[5]), float(row[6]))
=======
    percentage = list(np.round(np.linspace(0, num_time_states, 100)).astype(int))

    @mlab.animate() # ui=False) This doesn't work for some reason?
    def anim():
        for state, t in enumerate(time_array):
            if state % save_rate != 0:
                continue # Skip all but every nth iteration

            # Print status messages
            if state == 10 * save_rate:
                end_time = time.time()
                eta = (end_time - start_time) * effective_num_time_states / 10
                print(
                    f"""Creating {effective_num_time_states} frames and saving them to: 
                    {movie_file_path}\nEstimated time: {dhms_time(eta)}"""
                )
            if status_messages and state != 0 and state > percentage[0]:
                eta = ((time.time() - start_time) / state) * (num_time_states - state)
                print(
                    f"{int(state  * 100 / num_time_states)}% done, ", 
                    f"{dhms_time(eta)} remaining",
                    end="\r",
                )
                percentage.pop(0)

            # Change the position of the black holes
            bh1_xyz = (bh1_x[state], bh1_y[state], bh1_z[state])
            bh2_xyz = (bh2_x[state], bh2_y[state], bh2_z[state])
>>>>>>> bb9577bd
            change_object_position(bh1, bh1_xyz)
            change_object_position(bh2, bh2_xyz)

            points.reset()
            index = 0
            for j, radius in enumerate(radius_values):
<<<<<<< HEAD
                for i, azi in enumerate(azimuth_values):
                    x = x_values[j, i]
                    y = y_values[j, i]
                    # Introduce a discontinuity to make room for the Black Holes
                    if radius <= omitted_radius_length:
                        strain_value = np.nan
                    else:
                        strain_value = strain_to_mesh[i][time_idx][j].real
                    z = strain_value * amplitude_scale_factor
=======
                for i, _ in enumerate(azimuth_values):
                    x = x_values[j, i]
                    y = y_values[j, i]
                    if radius <= omitted_radius_length:
                        z = np.nan
                        strain_value = np.nan
                    else:
                        h_t_real = strain_to_mesh[i][state][j]
                        dropoff_radius = 1.5 * omitted_radius_length
                        width = 0.5 * omitted_radius_length
                        dropoff_factor = 0.5*(erf((radius - dropoff_radius) / width) + 1)
                        strain_value = h_t_real * amplitude_scale_factor * dropoff_factor
                        z = strain_value
>>>>>>> bb9577bd
                    points.insert_next_point(x, y, z)
                    strain_array.set_tuple1(index, strain_value)
                    index += 1

            grid._set_points(points)
            grid._get_point_data().add_array(strain_array)
            grid.modified()

            mlab.view(
<<<<<<< HEAD
                azimuth=min(60 + time_idx * 0.018, 78),
                elevation=max(50 - time_idx * 0.016, 34),
                distance=min(80 + time_idx * 0.35, 430),
            )

            # Save the frame
            frame_path = os.path.join(
                movie_file_path, f"{movie_file_name}{time_idx:05d}.png"
            )
            mlab.savefig(frame_path)

            if time_idx == n_times - 1:
                total_time = time.time() - start_time
                print("100% Done")
                print(
                    f"\nSaved {n_times} frames to {movie_file_path} in {dhms_time(total_time)}."
                )
                exit(0)
            yield

    anim()
    mlab.show()


if __name__ == "__main__":
    import doctest

    results = doctest.testmod()
    if results.failed > 0:
        print(f"Doctest failed: {results.failed} of {results.attempted} test(s)")
        exit(1)
    else:
        print(f"Doctest passed: All {results.attempted} test(s) passed")

=======
                #azimuth=min(60 + state * 0.018, 78),
                elevation = max(50 - state * 0.016, 34),
                distance = 80 if state < 2000 else min(80 + (state - 2000) * 0.175, 370),
                focalpoint =(0, 0, 0),
            )

            # Save the frame
            frame_num = int(state/save_rate)
            frame_path = os.path.join(
                movie_file_path, f"z_frame_{frame_num:05d}.png"
            )
            mlab.savefig(frame_path, magnification=1)

            if state >= (effective_num_time_states * save_rate) - 1: # Smoothly exit the program
                total_time = time.time() - start_time
                print(f"Done", end="\r")
                print(
                    f"\nSaved {effective_num_time_states} frames to {movie_file_path} ",
                    f"in {dhms_time(total_time)}."
                )
                print(f"Creating movie...")
                convert_to_movie(movie_file_path, movie_file_name, frames_per_second)
                print(f"Movie saved to {movie_file_path}/{movie_file_name}.mp4")
                exit()
            yield

    _ = anim()
    mlab.show()

# This should automatically create the movie file, but if it doesn't work, run this in the movie directory:
# $ffmpeg -framerate 24 -i frame_%05d.png <movie_name>.mp4

if __name__ == "__main__":
    # run doctests first
    import doctest

    results = doctest.testmod()
    psi4_to_strain_results = doctest.testmod(psi4_to_strain)

    if psi4_to_strain_results.failed > 0:
        print(
            f"""Doctest in {psi4_to_strain} failed:
{psi4_to_strain_results.failed} of {psi4_to_strain_results.attempted} test(s) passed"""
        )
        sys.exit(1)
    else:
        print(f"""Doctest in {psi4_to_strain} passed:
All {psi4_to_strain_results.attempted} test(s) passed""")

    if results.failed > 0:
        print(f"Doctest failed: {results.failed} of {results.attempted} test(s) passed")
        #sys.exit(1)
    else:
        print(f"Doctest passed: All {results.attempted} test(s) passed")

    # run main() after tests
>>>>>>> bb9577bd
    main()<|MERGE_RESOLUTION|>--- conflicted
+++ resolved
@@ -10,142 +10,40 @@
 import csv
 import cv2
 import time
-<<<<<<< HEAD
-import vtk  # Unused, but Required by TVTK.
-from tvtk.api import tvtk
+from math import erf
+from typing import Tuple, Dict, Any
 import numpy as np
 from numpy.typing import NDArray
-=======
->>>>>>> bb9577bd
+from scipy.interpolate import interp1d
 import quaternionic
 import spherical
-import vtk  # Even though we don't use it directly, TVTK requires it
-import numpy as np
-from scipy.interpolate import interp1d
-from math import erf
-from typing import Tuple, Dict, Any
-from numpy.typing import NDArray
+import vtk  # Unused, but Required by TVTK.
 from tvtk.api import tvtk
 from mayavi import mlab
 from mayavi.api import Engine
 from mayavi.sources.vtk_data_source import VTKDataSource
 from mayavi.sources.parametric_surface import ParametricSurface
 from mayavi.modules.surface import Surface
-import psi4_FFI_to_strain
-
-<<<<<<< HEAD
+import psi4_FFI_to_strain as psi4strain
+
+
 BH_DIR = ""
+MOVIE_DIR = ""
 ELL_MAX = 8
 ELL_MIN = 2
 S_MODE = -2
 
 
 def swsh_summation_angles(colat: float, azi: NDArray[np.float64], mode_data):
-=======
-import util_psi4_to_strain_incl_checks as psi4_to_strain
-
-
-def read_strain_files(
-    file_path: str,
-) -> Tuple[NDArray[np.float64], Dict[Tuple[int, int], NDArray[np.complex128]]]:
-    """
-    Read an ASCII file with a header describing the real and imaginary parts of the data
-    for a specific l mode. Returns the time states and mode data in an easily retrievable format.
-
-    :param file_path: Path to the file to be read.
-    :return: A tuple containing the time (numpy array)
-             and a dictionary with keys (l, m) containing the data.
-    :raises ValueError: if the length of the time data is inconsistent across different ell values.
-    """
-    mode_data: Dict[Tuple[int, int], NDArray[np.complex128]] = {}
-    time_data_size: int = -1
-    for ell in range(2, 9):
-        file_name = file_path.replace("[ELLVAL]", str(ell))
-        with open(file_name, "r", encoding="utf-8") as file:
-            # Read lines that don't start with '#'
-            print(f"Reading strain data from {file_name}")
-            lines = [line for line in file.readlines() if not line.startswith("#")]
-
-        # Convert lines to arrays and sort by time
-        data: NDArray[np.float64] = np.array(
-            [list(map(np.float64, line.split())) for line in lines]
-        )
-        data = data[np.argsort(data[:, 0])]
-
-        # Remove duplicate times
-        _, index = np.unique(data[:, 0], return_index=True)
-        data = data[index]
-
-        # Store time data and check for discrepancies between modes
-        time_data: NDArray[np.float64] = data[:, 0]
-        if time_data_size < 0:
-            time_data_size = len(time_data)
-        elif time_data_size != len(time_data):
-            raise ValueError(
-                f"""Inconsistent time data size for ell={ell}. 
-                Expected {time_data_size}, got {len(time_data)}."""
-            )
-
-        # Loop through columns and store real and imaginary parts in dictionary
-        for em in range(-ell, ell + 1):
-            mode_index: int = 1 + 2 * (em + ell)  # the index for the real valued strain
-            mode_data[(ell, em)] = data[:, mode_index] + 1j * data[:, mode_index + 1]
-
-    return time_data, mode_data
-
-
-def find_swsh_factor(colat: float, azi: float, ell: int, em: int) -> Any:
-    """
-    Calculates the complex valued spin-weighted spherical harmonic (SWSH) factors to be
-    multiplied with strain. Uses spherical package to find the factor and the inputted
-    colatitude, azimuthal, l, and m values, and a physically defined spin = -2 value.
+    """
+    Adds up all the strain modes after factoring in corresponding spin-weighted spherical harmonic
+    to specified angle in the mesh. Stored as an array corresponding to [angle, time] time_idxs.
 
     :param colat: colatitude angle for the SWSH factor
     :param azi: azimuthal angle for the SWSH factor
-    :param ell: wave mode value l
-    :param em: wave mode value m
-    :return: a complex valued spin-weighted spherical harmonic factor
-
-    >>> find_swsh_factor(np.pi/2, 0, 5, 0)
-    (-0+0j)
-    >>> find_swsh_factor(np.pi/2, 5*np.pi/7, 2, 2)
-    (-0.035090612830967316-0.15374202011569824j)
-    """
-    s = -2
-    R = quaternionic.array.from_spherical_coordinates(colat, azi)
-    winger = spherical.Wigner(8)  # Create a Winger matrix for all modes from l=2 to l=8
-    Y = winger.sYlm(s, R)
-    swsh_factor = Y[winger.Yindex(ell, em)]
-
-    return swsh_factor
-
-
-def superimpose_modes_from_angle(
-    colat: float,
-    azi: float,
-    num_time_states: int,
-    mode_data: Dict[Tuple[int, int], NDArray[np.complex128]],
-):
->>>>>>> bb9577bd
-    """
-    Adds up all the strain modes after factoring in corresponding spin-weighted spherical harmonic
-    to specified angle in the mesh. Stored as an array corresponding to [angle, time] time_idxs.
-
-    :param colat: colatitude angle for the SWSH factor
-    :param azi: azimuthal angle for the SWSH factor
-    :param n_times: number of time time_idxs in the strain data
-    :param mode_data: dictionary containing strain data for all the modes
+    :param mode_data: numpy array containing strain data for all the modes
     :return: a complex valued numpy array of the superimposed wave
-    
-    >>> mode_data = {}
-    >>> for l in range(2, 9):
-    ...     for m in range(-l, l+1):
-    ...         mode_data[(l, m)] = np.array([1+1j, 2+3j, 4+5j])
-    >>> superimpose_modes_from_angle(np.pi/2, 0, 3, mode_data)
-    array([ 4.69306041 +4.69306041j,  9.38612083+14.07918124j,
-           18.77224166+23.46530207j])
-    """
-<<<<<<< HEAD
+    """
     quat_arr = quaternionic.array.from_spherical_coordinates(colat, azi)
     winger = spherical.Wigner(ELL_MAX, ELL_MIN)
     # Create an swsh array shaped like (n_modes, n_quaternions)
@@ -157,18 +55,6 @@
 
 
 def generate_interpolation_points(  # Could use some revisiting, currently keeps n_times constant
-=======
-    summation: NDArray[np.int64] = np.zeros(num_time_states, dtype="complex128")
-    for ell in range(2, 9):
-        for em in range(-ell, ell + 1):
-            swsh_factor = find_swsh_factor(colat, azi, ell, em)
-            factored_strain = mode_data[(ell, em)] * swsh_factor
-            summation += factored_strain
-    return summation
-
-
-def generate_gw_interpolation_points(
->>>>>>> bb9577bd
     time_array: NDArray[np.float64], radius_values: NDArray[np.float64], r_ext: int
 ) -> NDArray[np.float64]:
     """
@@ -192,18 +78,38 @@
     return filtered_target_times
 
 
-<<<<<<< HEAD
-def initialize_tvtk_grid(num_azi, num_radius):
+def interpolate_coords_by_time(
+    og_time_array: NDArray[np.float64], 
+    e1: NDArray[np.float64], 
+    e2: NDArray[np.float64],
+    e3: NDArray[np.float64],
+    new_time_array: float) -> Tuple:
+    """
+    Interpolates the 3D coordinates to the given time state.
+    :param og_time_array: original time array
+    :param e1: first coordinate array
+    :param e2: second coordinate array
+    :param e3: third coordinate array
+    :param new_time_array: new time array
+    :return: interpolated 3D coordinates
+    """
+
+    new_e1 = interp1d(og_time_array, e1, kind="linear", fill_value="extrapolate")(new_time_array)
+    new_e2 = interp1d(og_time_array, e2, kind="linear", fill_value="extrapolate")(new_time_array)
+    new_e3 = interp1d(og_time_array, e3, kind="linear", fill_value="extrapolate")(new_time_array)
+    return new_e1, new_e2, new_e3
+
+
+def initialize_tvtk_grid(num_azi: int, num_radius: int) -> Tuple:
     """
     Sets initial parameters for the mesh generation module and returns
-    mesh manipulation objects to write and save data.
+    a circular, polar mesh with manipulation objects to write and save data.
 
     :param num_azi: number of azimuthal points on the mesh
     :param num_radius: number of radial points on the mesh
-    :returns: tvtk.FloatArray(),
-              tvtkUnstructuredGrid(),
-              tvtkPoints()
-
+    :returns: tvtk.FloatArray,
+              tvtk.UnstructuredGrid,
+              tvtk.Points
     >>> strain_array, grid, points = initialize_tvtk_grid(3, 4)
     >>> isinstance(strain_array, tvtk.FloatArray)
     True
@@ -211,41 +117,8 @@
     True
     >>> isinstance(points, tvtk.Points)
     True
-=======
-def interpolate_coords_by_time(
-    og_time_array: NDArray[np.float64], 
-    e1: NDArray[np.float64], 
-    e2: NDArray[np.float64],
-    e3: NDArray[np.float64],
-    new_time_array: float) -> Tuple:
-    """
-    Interpolates the 3D coordinates to the given time state.
-    :param og_time_array: original time array
-    :param e1: first coordinate array
-    :param e2: second coordinate array
-    :param e3: third coordinate array
-    :param new_time_array: new time array
-    :return: interpolated 3D coordinates
-    """
-
-    new_e1 = interp1d(og_time_array, e1, kind="linear", fill_value="extrapolate")(new_time_array)
-    new_e2 = interp1d(og_time_array, e2, kind="linear", fill_value="extrapolate")(new_time_array)
-    new_e3 = interp1d(og_time_array, e3, kind="linear", fill_value="extrapolate")(new_time_array)
-    return new_e1, new_e2, new_e3
-
-
-def initialize_tvtk_grid(num_azi: int, num_radius: int) -> Tuple:
-    """
-    Sets initial parameters for the mesh generation module and returns
-    a circular, polar mesh with manipulation objects to write and save data.
-
-    :param num_azi: number of azimuthal points on the mesh
-    :param num_radius: number of radial points on the mesh
-    :returns: tvtk.FloatArray,
-             tvtk.UnstructuredGrid,
-             tvtk.Points
->>>>>>> bb9577bd
-    """
+    """
+
     # Create tvtk objects
     points = tvtk.Points()
     grid = tvtk.UnstructuredGrid()
@@ -267,22 +140,14 @@
             for idx, pid in enumerate(point_ids):
                 cell.point_ids.set_id(idx, pid)
             cell_array.insert_next_cell(cell)
-
     # Set grid properties
-<<<<<<< HEAD
-=======
     # grid.points = points
->>>>>>> bb9577bd
     grid.set_cells(tvtk.Quad().cell_type, cell_array)
 
     return strain_array, grid, points
 
 
 def create_gw(
-<<<<<<< HEAD
-    engine: Engine, grid: tvtk.UnstructuredGrid, color: tuple[float, float, float]
-):
-=======
     engine: Engine,
     grid: Any,
     color: Tuple[float, float, float],
@@ -295,8 +160,6 @@
     :param color: color of the strain in a tuple ranging from (0, 0, 0) to (1, 1, 1)
     :param wireframe: whether to display the strain as a wireframe or a surface
     """
-
->>>>>>> bb9577bd
     scene = engine.scenes[0]
     gw = VTKDataSource(data=grid)
     engine.add_source(gw, scene)
@@ -313,11 +176,7 @@
 
 def create_sphere(
     engine: Engine, radius: float = 1, color: tuple[float, float, float] = (1, 0, 0)
-<<<<<<< HEAD
-):
-=======
 ) -> Surface:
->>>>>>> bb9577bd
     """
     Creates and displays a spherical surface with the given parameters.
     :param engine: Mayavi engine
@@ -350,7 +209,6 @@
     obj.actor.actor.position = position
 
 
-<<<<<<< HEAD
 def change_view(
     engine: Engine,
     position: tuple[float, float, float] = None,
@@ -382,10 +240,7 @@
     scene.scene.camera.compute_view_plane_normal()
 
 
-def dhms_time(seconds):
-=======
 def dhms_time(seconds: float) -> str:
->>>>>>> bb9577bd
     """
     Converts a given number of seconds into a string indicating the remaining time.
     :param seconds: number of seconds
@@ -447,11 +302,7 @@
     Main function that reads the strain data,
     calculates and factors in spin-weighted spherical harmonics,
     linearly interpolates the strain to fit the mesh points,
-<<<<<<< HEAD
-    and creates .vtu mesh file for each time time_idx of the simulation.
-=======
     and creates .tvtk mesh file for each time state of the simulation.
->>>>>>> bb9577bd
     The meshes represent the full superimposed waveform at the polar angle pi/2,
     aka the same plane as the binary black hole merger. At each state, the black holes
     are moved to their respective positions and the mesh is saved as a .png file.
@@ -470,35 +321,14 @@
     #psi4_to_strain.main()
     
     # File names
-<<<<<<< HEAD
-    bh_file_name = "bh_synthetic.csv"
+    gw_file_name = "Rpsi4_r0100.0_l[ELLVAL]_conv_to_strain.txt"
+    gw_file_path = os.path.join(psi4_folder_path, gw_file_name)
+    
+    bh_file_name = "puncture_posns_vels_regridxyzU.txt"
     bh_file_path = os.path.join(BH_DIR, bh_file_name)
-    movie_file_name = "test"
-    movie_file_path = os.path.join(BH_DIR, "movies", movie_file_name)
-
-    if not os.path.exists(movie_file_path):  # Create the directory if it doesn't exist
-        os.makedirs(movie_file_path)
-
-    # Mathematical parameters
-    n_rad_pts = 450
-    n_azi_pts = 180
-    display_radius = 300
-    ext_rad = 100
-    amplitude_scale_factor = 600
-    omitted_radius_length = 20
-=======
-    gw_file_name = "Rpsi4_r0100.0_l[ELLVAL]_conv_to_strain.txt"
-    gw_file_path = os.path.abspath(
-        os.path.join(psi4_folder_path, gw_file_name)
-    )
-    bh_file_name = "../puncture_posns_vels_regridxyzU.txt"
-    bh_file_path = os.path.abspath(
-        os.path.join(__file__, "..", bh_file_name)
-    )
     movie_file_name = "first_real_movie"
-    movie_file_path = os.path.abspath(
-        os.path.join(__file__, "..", "..", "..", "movies", movie_file_name)
-    )
+    movie_file_path = os.path.join(MOVIE_DIR, movie_file_name)
+    
     if os.path.exists(movie_file_path):  # Check if the directory exists 
         r = input(f"""{movie_file_path} already exists. Would you like to overwrite it? Y or N: """)
         if r.lower() != "y":
@@ -517,29 +347,10 @@
     amplitude_scale_factor = 200
     omitted_radius_length = 10
 
->>>>>>> bb9577bd
     colat = np.pi / 2  # colatitude angle representative of the plane of merger
 
     # Cosmetic parameters
     status_messages = True
-<<<<<<< HEAD
-    save_rate = 10  # Saves every Nth frame
-    gw_color = (0.28, 0.46, 1.0)
-    bh_color = (0.1, 0.1, 0.1)
-    bh1_mass = 1.24
-    bh2_mass = 1
-    bh_scaling_factor = 1
-
-    # Import strain data
-    time_array, mode_data = psi4_FFI_to_strain.psi4_ffi_to_strain()
-    n_times = len(time_array)
-
-    # Import black hole data
-    with open(bh_file_path, mode="r", encoding="utf-8") as file:
-        reader = csv.reader(file)
-        _ = next(reader)  # skip the header row
-        bh_data = np.array([row for row in reader])
-=======
     wireframe = True
     frames_per_second = 24
     save_rate = 10  # Saves every Nth frame
@@ -551,10 +362,11 @@
     bh_scaling_factor = 1
 
     # Import strain data
-    time_array, mode_data = read_strain_files(gw_file_path)
-    num_time_states = len(time_array)
-    effective_num_time_states = int(num_time_states / save_rate)
->>>>>>> bb9577bd
+    time_array, mode_data = psi4strain.psi4_ffi_to_strain()
+    n_times = len(time_array)
+    
+    n_frames = int(n_times / save_rate)
+
 
     # Pre-compute theta and radius values for the mesh
     radius_values = np.linspace(0, display_radius, n_rad_pts)
@@ -563,11 +375,14 @@
     rv, az = np.meshgrid(radius_values, azimuth_values, indexing="ij")
     x_values = rv * np.cos(az)
     y_values = rv * np.sin(az)
-<<<<<<< HEAD
-
+
+    print("""**********************************************************************
+Constructing mesh points in 3D...""")
+    # Holds the final strain points indexed [azimuthal point (key)][time state][radius]
+    strain_to_mesh = {}
     # Apply spin-weighted spherical harmonics, superimpose modes, and interpolate to mesh points
     strain_to_mesh = np.zeros((n_rad_pts, n_azi_pts, n_times))
-
+    
     strain_azi = swsh_summation_angles(colat, azimuth_values, mode_data).real
 
     lerp_times = generate_interpolation_points(time_array, radius_values, ext_rad)
@@ -575,35 +390,15 @@
         strain_to_mesh[:, i, :] = np.interp(lerp_times, time_array, strain_azi[i, :])
 
     strain_array, grid, points = initialize_tvtk_grid(n_azi_pts, n_rad_pts)
-=======
-
-    print("""**********************************************************************
-Constructing mesh points in 3D...""")
-    strain_to_mesh = (
-        {}
-    )  # Holds the final strain points indexed [azimuthal point (key)][time state][radius]
-
-    # Apply spin-weighted spherical harmonics, superimpose modes, and interpolate to mesh points
-    interpolation_times = generate_gw_interpolation_points(
-        time_array, radius_values, radius_of_extraction
-    )
-    for azi_index, azi in enumerate(azimuth_values):
-        superimposed_strain = superimpose_modes_from_angle(
-            colat, azi, num_time_states, mode_data
-        )
-        strain_to_mesh[azi_index] = np.interp(
-            interpolation_times, time_array, superimposed_strain
-        ).real  
 
     # Import black hole data
     if bh1_mass > bh2_mass:
         (bh1_mass, bh2_mass) = (bh2_mass, bh1_mass) # Swap the masses so that the heavier black hole is bh2
-    with open(bh_file_path, "r") as file:
+    with open(bh_file_path, mode="r", encoding="utf-8") as file:
         reader = csv.reader(file, delimiter=" ")
         #_ = next(reader)  # uncomment to skip the header row
         bh_data = np.array(list(reader)).astype(np.float64)
         bh_time = bh_data[:, 0]
-        
         bh1_x = -bh_data[:, 5] # x is flipped because the data is in a different coordinate system
         bh1_y = bh_data[:, 7] # z axis in the data is interpreted as y axis in the visualization
         bh1_z = np.zeros(len(bh1_x))
@@ -613,22 +408,16 @@
     bh2_x = -bh1_x * bh_mass_ratio
     bh2_y = -bh1_y * bh_mass_ratio
     bh2_z = -bh1_z * bh_mass_ratio
->>>>>>> bb9577bd
 
     # Create Mayavi objects
     #mlab.options.offscreen = True
     engine = Engine()
     engine.start()
-<<<<<<< HEAD
-    engine.new_scene()
-    engine.scenes[0].scene.jpeg_quality = 100
-    # mlab.options.offscreen = True
-=======
     #engine.new_scene()
     #engine.scenes[0].scene.jpeg_quality = 100
     mlab.figure(engine=engine, size=resolution)
     strain_array, grid, points = initialize_tvtk_grid(num_azi_points, num_radius_points)
->>>>>>> bb9577bd
+
     create_gw(engine, grid, gw_color)
     if wireframe:
         create_gw(engine, grid, gw_color, wireframe=True)
@@ -639,46 +428,21 @@
     )  # Initialize viewpoint
 
     start_time = time.time()
-<<<<<<< HEAD
-    percentage = np.round(np.linspace(0, n_times / save_rate, 101)).astype(int)
-
-    @mlab.animate()  # ui=False) This doesn't work for some reason?
-    def anim():
-        for time_idx, t, row in zip(range(n_times), time_array, bh_data):
-            if time_idx % save_rate != 0:
-                continue
-
-            # Print status messages
-            if time_idx == 10:
-                end_time = time.time()
-                eta = (end_time - start_time) * n_times / 10
-                print(
-                    f"""Creating {n_times} meshes and saving them to: {movie_file_path}\nEstimated time: {dhms_time(eta)} minutes"""
-                )
-
-            if status_messages and time_idx != 0 and np.isin(time_idx, percentage):
-                print(f" {int(time_idx * 100 / (n_times - 1))}% done", end="\r")
-
-            # Change the position of the black holes
-            _ = float(row[0])  # time
-            bh1_xyz = (float(row[1]), float(row[2]), float(row[3]))
-            bh2_xyz = (float(row[4]), float(row[5]), float(row[6]))
-=======
-    percentage = list(np.round(np.linspace(0, num_time_states, 100)).astype(int))
+    percentage = list(np.round(np.linspace(0, n_times, 100)).astype(int))
 
     @mlab.animate() # ui=False) This doesn't work for some reason?
     def anim():
-        for state, t in enumerate(time_array):
-            if state % save_rate != 0:
+        for time_idx, t in enumerate(time_array):
+            if time_idx % save_rate != 0:
                 continue # Skip all but every nth iteration
 
             # Print status messages
-            if state == 10 * save_rate:
+            if time_idx == 10 * save_rate:
                 end_time = time.time()
-                eta = (end_time - start_time) * effective_num_time_states / 10
+                eta = (end_time - start_time) * n_frames / 10
                 print(
-                    f"""Creating {effective_num_time_states} frames and saving them to: 
-                    {movie_file_path}\nEstimated time: {dhms_time(eta)}"""
+                    f"""Creating {n_frames} frames and saving them to:
+{movie_file_path}\nEstimated time: {dhms_time(eta)}"""
                 )
             if status_messages and state != 0 and state > percentage[0]:
                 eta = ((time.time() - start_time) / state) * (num_time_states - state)
@@ -690,40 +454,25 @@
                 percentage.pop(0)
 
             # Change the position of the black holes
-            bh1_xyz = (bh1_x[state], bh1_y[state], bh1_z[state])
-            bh2_xyz = (bh2_x[state], bh2_y[state], bh2_z[state])
->>>>>>> bb9577bd
+            bh1_xyz = (bh1_x[n_times], bh1_y[n_times], bh1_z[n_times])
+            bh2_xyz = (bh2_x[n_times], bh2_y[n_times], bh2_z[n_times])
             change_object_position(bh1, bh1_xyz)
             change_object_position(bh2, bh2_xyz)
 
             points.reset()
             index = 0
             for j, radius in enumerate(radius_values):
-<<<<<<< HEAD
-                for i, azi in enumerate(azimuth_values):
-                    x = x_values[j, i]
-                    y = y_values[j, i]
-                    # Introduce a discontinuity to make room for the Black Holes
-                    if radius <= omitted_radius_length:
-                        strain_value = np.nan
-                    else:
-                        strain_value = strain_to_mesh[i][time_idx][j].real
-                    z = strain_value * amplitude_scale_factor
-=======
+                    width = 0.5 * omitted_radius_length
+                    dropoff_radius = width + omitted_radius_length
+                    dropoff_factor = 0.5 + 0.5 * erf((radius - dropoff_radius) / width)
                 for i, _ in enumerate(azimuth_values):
                     x = x_values[j, i]
                     y = y_values[j, i]
                     if radius <= omitted_radius_length:
-                        z = np.nan
                         strain_value = np.nan
                     else:
-                        h_t_real = strain_to_mesh[i][state][j]
-                        dropoff_radius = 1.5 * omitted_radius_length
-                        width = 0.5 * omitted_radius_length
-                        dropoff_factor = 0.5*(erf((radius - dropoff_radius) / width) + 1)
-                        strain_value = h_t_real * amplitude_scale_factor * dropoff_factor
-                        z = strain_value
->>>>>>> bb9577bd
+                        strain_value = strain_to_mesh[i][time_idx][j]
+                    z = strain_value * amplitude_scale_factor * dropoff_factor
                     points.insert_next_point(x, y, z)
                     strain_array.set_tuple1(index, strain_value)
                     index += 1
@@ -731,47 +480,10 @@
             grid._set_points(points)
             grid._get_point_data().add_array(strain_array)
             grid.modified()
-
             mlab.view(
-<<<<<<< HEAD
-                azimuth=min(60 + time_idx * 0.018, 78),
-                elevation=max(50 - time_idx * 0.016, 34),
-                distance=min(80 + time_idx * 0.35, 430),
-            )
-
-            # Save the frame
-            frame_path = os.path.join(
-                movie_file_path, f"{movie_file_name}{time_idx:05d}.png"
-            )
-            mlab.savefig(frame_path)
-
-            if time_idx == n_times - 1:
-                total_time = time.time() - start_time
-                print("100% Done")
-                print(
-                    f"\nSaved {n_times} frames to {movie_file_path} in {dhms_time(total_time)}."
-                )
-                exit(0)
-            yield
-
-    anim()
-    mlab.show()
-
-
-if __name__ == "__main__":
-    import doctest
-
-    results = doctest.testmod()
-    if results.failed > 0:
-        print(f"Doctest failed: {results.failed} of {results.attempted} test(s)")
-        exit(1)
-    else:
-        print(f"Doctest passed: All {results.attempted} test(s) passed")
-
-=======
-                #azimuth=min(60 + state * 0.018, 78),
-                elevation = max(50 - state * 0.016, 34),
-                distance = 80 if state < 2000 else min(80 + (state - 2000) * 0.175, 370),
+                #azimuth=min(60 + time_idx * 0.018, 78),
+                elevation = max(50 - time_idx * 0.016, 34),
+                distance = 80 if time_idx < 2000 else min(80 + (time_idx - 2000) * 0.175, 370),
                 focalpoint =(0, 0, 0),
             )
 
@@ -782,11 +494,11 @@
             )
             mlab.savefig(frame_path, magnification=1)
 
-            if state >= (effective_num_time_states * save_rate) - 1: # Smoothly exit the program
+            if state >= (n_frames * save_rate) - 1: # Smoothly exit the program
                 total_time = time.time() - start_time
                 print(f"Done", end="\r")
                 print(
-                    f"\nSaved {effective_num_time_states} frames to {movie_file_path} ",
+                    f"\nSaved {n_frames} frames to {movie_file_path} ",
                     f"in {dhms_time(total_time)}."
                 )
                 print(f"Creating movie...")
@@ -794,7 +506,7 @@
                 print(f"Movie saved to {movie_file_path}/{movie_file_name}.mp4")
                 exit()
             yield
-
+            
     _ = anim()
     mlab.show()
 
@@ -806,24 +518,22 @@
     import doctest
 
     results = doctest.testmod()
-    psi4_to_strain_results = doctest.testmod(psi4_to_strain)
-
-    if psi4_to_strain_results.failed > 0:
+    p4s_results = doctest.testmod(psi4strain)
+
+    if p4s_results.failed > 0:
         print(
-            f"""Doctest in {psi4_to_strain} failed:
-{psi4_to_strain_results.failed} of {psi4_to_strain_results.attempted} test(s) passed"""
+            f"""Doctest in {psi4strain} failed:
+{p4s_results.failed} of {p4s_results.attempted} test(s) passed"""
         )
         sys.exit(1)
     else:
-        print(f"""Doctest in {psi4_to_strain} passed:
-All {psi4_to_strain_results.attempted} test(s) passed""")
-
+        print(f"""Doctest in {psi4strain} passed:
+All {p4s_results.attempted} test(s) passed""")
+        
     if results.failed > 0:
-        print(f"Doctest failed: {results.failed} of {results.attempted} test(s) passed")
-        #sys.exit(1)
+        print(f"Doctest failed: {results.failed} of {results.attempted} test(s)")
+        exit(1)
     else:
         print(f"Doctest passed: All {results.attempted} test(s) passed")
-
     # run main() after tests
->>>>>>> bb9577bd
     main()